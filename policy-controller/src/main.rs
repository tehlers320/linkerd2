--- conflicted
+++ resolved
@@ -129,12 +129,8 @@
         runtime.shutdown_handle(),
     ));
 
-<<<<<<< HEAD
-    let runtime = runtime.spawn_server(|| admission::AdmissionService { index });
-=======
     let client = runtime.client();
     let runtime = runtime.spawn_server(|| Admission::new(client, index));
->>>>>>> 4fd128ac
 
     // Block the main thread on the shutdown signal. Once it fires, wait for the background tasks to
     // complete before exiting.
