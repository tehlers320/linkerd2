--- conflicted
+++ resolved
@@ -2229,8 +2229,6 @@
 kind: ConfigMap
 apiVersion: v1
 metadata:
-<<<<<<< HEAD
-=======
   name: linkerd-tap
   namespace: linkerd
   labels:
@@ -2476,7 +2474,6 @@
 kind: ConfigMap
 apiVersion: v1
 metadata:
->>>>>>> c68ab23a
   name: linkerd-config-addons
   namespace: linkerd
   labels:
