--- conflicted
+++ resolved
@@ -130,11 +130,7 @@
     ));
 
     let client = runtime.client();
-<<<<<<< HEAD
-    let runtime = runtime.spawn_server(|| Admission::new(client, index));
-=======
     let runtime = runtime.spawn_server(|| Admission::new(client));
->>>>>>> 3f84c68f
 
     // Block the main thread on the shutdown signal. Once it fires, wait for the background tasks to
     // complete before exiting.
