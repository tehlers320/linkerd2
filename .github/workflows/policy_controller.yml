name: Policy Controller

on:
  pull_request:
    paths:
      - .github/workflows/policy_controller.yml
      - Cargo.lock
      - Cargo.toml
      - charts/linkerd-control-plane/templates/destination-rbac.yaml
      - charts/linkerd-crds/templates/policy/**
      - deny.toml
      - policy-controller/**
      - policy-test/**
      - rust-toolchain

permissions:
  contents: read

env:
  CARGO_ACTION_FMT_VERSION: v0.1.3
  CARGO_INCREMENTAL: 0
  CARGO_NET_RETRY: 10
  K3D_VERSION: v5.3.0
  PROXY_INIT_VERSION: v1.5.3
  RUST_BACKTRACE: short
  RUSTUP_MAX_RETRIES: 10

jobs:
  fmt:
    timeout-minutes: 5
    runs-on: ubuntu-latest
    container:
      image: docker://rust:1.59.0
    steps:
      - uses: actions/checkout@a12a3943b4bdde767164f792f33f40b04645d846
      - run: rustup component add rustfmt
      - run: cargo fmt --all -- --check

  audit:
    timeout-minutes: 10
    runs-on: ubuntu-latest
    strategy:
      matrix:
        checks:
          - advisories
          - bans licenses sources
    # Prevent sudden announcement of a new advisory from failing Ci.
    continue-on-error: ${{ matrix.checks == 'advisories' }}
    steps:
    - uses: actions/checkout@a12a3943b4bdde767164f792f33f40b04645d846
    - uses: EmbarkStudios/cargo-deny-action@8acbae97b5d01b0481ae14cee8fcd8f5aa9e374d
      with:
        command: check ${{ matrix.checks }}

  clippy:
    timeout-minutes: 10
    runs-on: ubuntu-latest
    container:
      image: docker://rust:1.59.0
    steps:
      - run: rustup component add clippy
      - uses: actions/checkout@a12a3943b4bdde767164f792f33f40b04645d846
      - run: |
          bin/scurl -o /usr/local/bin/cargo-action-fmt "https://github.com/olix0r/cargo-action-fmt/releases/download/release%2F${CARGO_ACTION_FMT_VERSION}/cargo-action-fmt-x86_64-unknown-linux-gnu"
          chmod 755 /usr/local/bin/cargo-action-fmt
      - run: cargo fetch --locked
      - run: cargo clippy --frozen --all --no-deps --message-format=json | cargo-action-fmt

  check:
    timeout-minutes: 20
    runs-on: ubuntu-latest
    container:
      image: docker://rust:1.59.0
    steps:
      - uses: actions/checkout@a12a3943b4bdde767164f792f33f40b04645d846
      - run: |
          bin/scurl -o /usr/local/bin/cargo-action-fmt "https://github.com/olix0r/cargo-action-fmt/releases/download/release%2F${CARGO_ACTION_FMT_VERSION}/cargo-action-fmt-x86_64-unknown-linux-gnu"
          chmod 755 /usr/local/bin/cargo-action-fmt
      - run: cargo fetch --locked
      # Check each crate independently to ensure its Cargo.toml is sufficient.
      - run: |
          for toml in $(find . -mindepth 2 -name Cargo.toml | sort -r)
          do
            d=$(dirname "$toml")
            echo "# $d"
            (cd $d ; cargo check --all-targets --frozen --message-format=json | cargo-action-fmt)
          done

  test:
    name: test
    runs-on: ubuntu-latest
    timeout-minutes: 15
    container:
      image: docker://rust:1.59.0
    steps:
      - uses: actions/checkout@a12a3943b4bdde767164f792f33f40b04645d846
      - run: cargo fetch --locked
      - run: cargo test --workspace --exclude=linkerd-policy-test --frozen --no-run
      - run: cargo test --workspace --exclude=linkerd-policy-test --frozen

  rust-toolchain:
    name: rust toolchain
    runs-on: ubuntu-latest
    timeout-minutes: 2
    steps:
      - uses: actions/checkout@a12a3943b4bdde767164f792f33f40b04645d846
      - run: |
          ex=0

          # Check this workflow against the version in rust-toolchain.
          versions=$(sed -nE 's|.*docker://(.*/)?rust:([^ #]+).*|\2|p' .github/workflows/policy_controller.yml)
          for mismatch in $(echo "$versions" | grep -vF "$(cat rust-toolchain)" || true) ; do
            echo "::error file=.github/workflows/policy_controller.yml::Workflow uses incorrect rust version(s): $mismatch"
            ex=$((ex + 1))
          done

          # Check the policy-controller dockerfiles workflow against the version
          # in rust-toolchain.
          for f in policy-controller/*.dockerfile ; do
            versions=$(sed -nE 's|ARG RUST_IMAGE=(.*/)?rust:([^ #]+).*|\2|p' "$f")
            for mismatch in $(echo "$versions" | grep -vF "$(cat rust-toolchain)" || true) ; do
              echo "::error file=\"$f\"::$f uses incorrect rust version(s): $mismatch"
              ex=$((ex + 1))
            done
          done

          exit $ex

  docker_build:
    runs-on: ubuntu-20.04
    strategy:
      matrix:
        component:
          - controller
          - policy-controller
          - proxy
    name: Docker build (${{ matrix.component }})
    timeout-minutes: 30
    steps:
      - name: Checkout code
        uses: actions/checkout@a12a3943b4bdde767164f792f33f40b04645d846
      - uses: ./.github/actions/docker-build
        with:
          docker-registry: ghcr.io/linkerd
          docker-target: linux-amd64
          component: ${{ matrix.component }}
<<<<<<< HEAD
=======
      # TAG is set by docker-build
      - run: echo $TAG
>>>>>>> 3f84c68f
      - name: Create artifact with CLI and image archives
        run: |
          mkdir -p /home/runner/archives
          docker save "ghcr.io/linkerd/${{ matrix.component }}:$TAG" \
            >/home/runner/archives/${{ matrix.component }}.tar
      - name: Upload artifact
        uses: actions/upload-artifact@6673cd052c4cd6fcf4b4e6e60ea986c889389535
        with:
          name: image-archives
          path: /home/runner/archives

  integration:
    needs: [docker_build]
    name: Policy controller integration
    runs-on: ubuntu-20.04
    timeout-minutes: 20
    steps:
      - name: Checkout code
        uses: actions/checkout@a12a3943b4bdde767164f792f33f40b04645d846

<<<<<<< HEAD
      - name: Install kubectl
        run: |
          dir=$(mktemp -d)
          version=$(bin/scurl https://dl.k8s.io/release/stable.txt)
          bin/scurl -vo $dir/kubectl "https://dl.k8s.io/release/${version}/bin/linux/amd64/kubectl"
          chmod 755 $dir/kubectl
          sudo mv $dir/kubectl /usr/local/bin/kubectl
          cli_version=$(kubectl version --client --short | sed -ne 's/^Client Version: //p')
          if [[ "$version" != "$cli_version" ]] ; then
            echo "::error::kubectl version is $cli_version; expected $version"
            exit 1
          fi
          kubectl version --client
      - name: Install k3d
        run: |
          bin/scurl -v https://raw.githubusercontent.com/rancher/k3d/main/install.sh | bash
          k3d --version

      # Go is needed to build the CLI.
=======
>>>>>>> 3f84c68f
      - uses: actions/setup-go@f6164bd8c8acb4a71fb2791a8b6c4024ff038dab
        with:
          go-version: '1.17'
      - name: Build the Linkerd CLI
<<<<<<< HEAD
        run: |
          # Compile the linkerd CLI
          bin/linkerd version --short --client

      - name: Create cluster
        run: |
          k3d cluster create --no-lb --k3s-arg "--disable=servicelb,traefik@server:0"
          kubectl version --short
=======
        run: bin/linkerd version --short --client

      - run: bin/scurl -v https://raw.githubusercontent.com/k3d-io/k3d/${K3D_VERSION}/install.sh | bash
      - run: k3d --version
      - run: k3d cluster create --no-lb --k3s-arg "--no-deploy=local-storage,traefik,servicelb,metrics-server@server:*"
      - run: kubectl version
>>>>>>> 3f84c68f

      - name: Download image archives
        uses: actions/download-artifact@fb598a63ae348fa914e94cd0ff38f362e927b741
        with:
          name: image-archives
          path: image-archives
      - name: Load images
        run: |
          docker load <image-archives/controller.tar
          docker load <image-archives/policy-controller.tar
          docker load <image-archives/proxy.tar
<<<<<<< HEAD
          docker pull ghcr.io/linkerd/proxy-init:v1.5.3
=======
          docker pull ghcr.io/linkerd/proxy-init:$PROXY_INIT_VERSION
>>>>>>> 3f84c68f
          docker image ls | grep ghcr.io/linkerd
          tag="$(CI_FORCE_CLEAN=1 bin/root-tag)"
          k3d image import \
            ghcr.io/linkerd/controller:$tag \
            ghcr.io/linkerd/policy-controller:$tag \
            ghcr.io/linkerd/proxy:$tag \
<<<<<<< HEAD
            ghcr.io/linkerd/proxy-init:v1.5.3
=======
            ghcr.io/linkerd/proxy-init:$PROXY_INIT_VERSION
>>>>>>> 3f84c68f

      - run: bin/linkerd check --pre --wait=1m
      - run: bin/linkerd install | kubectl apply -f -
        env:
          LINKERD_DOCKER_REGISTRY: ghcr.io/linkerd
<<<<<<< HEAD
      - name: Wait for pods to be ready
        run: |
          if ! kubectl wait pods -n linkerd -l linkerd.io/control-plane-ns --for condition=Ready --timeout=1m ; then
            kubectl describe po -n linkerd >&2
            exit 1
          fi
=======
>>>>>>> 3f84c68f
      - run: bin/linkerd check --wait=1m

      - name: Install rust
        run: |
          rm -rf $HOME/.cargo
<<<<<<< HEAD
          bin/scurl -v https://sh.rustup.rs \
            | sh -s -- -y --default-toolchain $(cat rust-toolchain)
=======
          bin/scurl -v https://sh.rustup.rs | sh -s -- -y --default-toolchain $(cat rust-toolchain)
>>>>>>> 3f84c68f
          source $HOME/.cargo/env
          echo "PATH=$PATH" >> $GITHUB_ENV
          cargo version

      - name: Install cargo-action-fmt
        run: |
          bin/scurl -o /usr/local/bin/cargo-action-fmt "https://github.com/olix0r/cargo-action-fmt/releases/download/release%2F${CARGO_ACTION_FMT_VERSION}/cargo-action-fmt-x86_64-unknown-linux-gnu"
          chmod 755 /usr/local/bin/cargo-action-fmt

      - run: cargo fetch --locked
      - run: cargo test -p linkerd-policy-test --frozen --no-run | cargo-action-fmt
      - run: cargo test -p linkerd-policy-test --frozen<|MERGE_RESOLUTION|>--- conflicted
+++ resolved
@@ -144,11 +144,8 @@
           docker-registry: ghcr.io/linkerd
           docker-target: linux-amd64
           component: ${{ matrix.component }}
-<<<<<<< HEAD
-=======
       # TAG is set by docker-build
       - run: echo $TAG
->>>>>>> 3f84c68f
       - name: Create artifact with CLI and image archives
         run: |
           mkdir -p /home/runner/archives
@@ -169,49 +166,16 @@
       - name: Checkout code
         uses: actions/checkout@a12a3943b4bdde767164f792f33f40b04645d846
 
-<<<<<<< HEAD
-      - name: Install kubectl
-        run: |
-          dir=$(mktemp -d)
-          version=$(bin/scurl https://dl.k8s.io/release/stable.txt)
-          bin/scurl -vo $dir/kubectl "https://dl.k8s.io/release/${version}/bin/linux/amd64/kubectl"
-          chmod 755 $dir/kubectl
-          sudo mv $dir/kubectl /usr/local/bin/kubectl
-          cli_version=$(kubectl version --client --short | sed -ne 's/^Client Version: //p')
-          if [[ "$version" != "$cli_version" ]] ; then
-            echo "::error::kubectl version is $cli_version; expected $version"
-            exit 1
-          fi
-          kubectl version --client
-      - name: Install k3d
-        run: |
-          bin/scurl -v https://raw.githubusercontent.com/rancher/k3d/main/install.sh | bash
-          k3d --version
-
-      # Go is needed to build the CLI.
-=======
->>>>>>> 3f84c68f
       - uses: actions/setup-go@f6164bd8c8acb4a71fb2791a8b6c4024ff038dab
         with:
           go-version: '1.17'
       - name: Build the Linkerd CLI
-<<<<<<< HEAD
-        run: |
-          # Compile the linkerd CLI
-          bin/linkerd version --short --client
-
-      - name: Create cluster
-        run: |
-          k3d cluster create --no-lb --k3s-arg "--disable=servicelb,traefik@server:0"
-          kubectl version --short
-=======
         run: bin/linkerd version --short --client
 
       - run: bin/scurl -v https://raw.githubusercontent.com/k3d-io/k3d/${K3D_VERSION}/install.sh | bash
       - run: k3d --version
       - run: k3d cluster create --no-lb --k3s-arg "--no-deploy=local-storage,traefik,servicelb,metrics-server@server:*"
       - run: kubectl version
->>>>>>> 3f84c68f
 
       - name: Download image archives
         uses: actions/download-artifact@fb598a63ae348fa914e94cd0ff38f362e927b741
@@ -223,47 +187,25 @@
           docker load <image-archives/controller.tar
           docker load <image-archives/policy-controller.tar
           docker load <image-archives/proxy.tar
-<<<<<<< HEAD
-          docker pull ghcr.io/linkerd/proxy-init:v1.5.3
-=======
           docker pull ghcr.io/linkerd/proxy-init:$PROXY_INIT_VERSION
->>>>>>> 3f84c68f
           docker image ls | grep ghcr.io/linkerd
           tag="$(CI_FORCE_CLEAN=1 bin/root-tag)"
           k3d image import \
             ghcr.io/linkerd/controller:$tag \
             ghcr.io/linkerd/policy-controller:$tag \
             ghcr.io/linkerd/proxy:$tag \
-<<<<<<< HEAD
-            ghcr.io/linkerd/proxy-init:v1.5.3
-=======
             ghcr.io/linkerd/proxy-init:$PROXY_INIT_VERSION
->>>>>>> 3f84c68f
 
       - run: bin/linkerd check --pre --wait=1m
       - run: bin/linkerd install | kubectl apply -f -
         env:
           LINKERD_DOCKER_REGISTRY: ghcr.io/linkerd
-<<<<<<< HEAD
-      - name: Wait for pods to be ready
-        run: |
-          if ! kubectl wait pods -n linkerd -l linkerd.io/control-plane-ns --for condition=Ready --timeout=1m ; then
-            kubectl describe po -n linkerd >&2
-            exit 1
-          fi
-=======
->>>>>>> 3f84c68f
       - run: bin/linkerd check --wait=1m
 
       - name: Install rust
         run: |
           rm -rf $HOME/.cargo
-<<<<<<< HEAD
-          bin/scurl -v https://sh.rustup.rs \
-            | sh -s -- -y --default-toolchain $(cat rust-toolchain)
-=======
           bin/scurl -v https://sh.rustup.rs | sh -s -- -y --default-toolchain $(cat rust-toolchain)
->>>>>>> 3f84c68f
           source $HOME/.cargo/env
           echo "PATH=$PATH" >> $GITHUB_ENV
           cargo version
